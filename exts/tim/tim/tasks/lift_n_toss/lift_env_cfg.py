# Copyright (c) 2022-2025, The Isaac Lab Project Developers.
# All rights reserved.
#
# SPDX-License-Identifier: BSD-3-Clause

from dataclasses import MISSING

import omni.isaac.lab.sim as sim_utils
from omni.isaac.lab.assets import ArticulationCfg, AssetBaseCfg, DeformableObjectCfg, RigidObjectCfg
from omni.isaac.lab.envs import ManagerBasedRLEnvCfg
from omni.isaac.lab.managers import CurriculumTermCfg as CurrTerm
from omni.isaac.lab.managers import EventTermCfg as EventTerm
from omni.isaac.lab.managers import ObservationGroupCfg as ObsGroup
from omni.isaac.lab.managers import ObservationTermCfg as ObsTerm
from omni.isaac.lab.managers import RewardTermCfg as RewTerm
from omni.isaac.lab.managers import SceneEntityCfg
from omni.isaac.lab.managers import TerminationTermCfg as DoneTerm
from omni.isaac.lab.scene import InteractiveSceneCfg
from omni.isaac.lab.sensors.frame_transformer.frame_transformer_cfg import FrameTransformerCfg
from omni.isaac.lab.sim.spawners.from_files.from_files_cfg import GroundPlaneCfg, UsdFileCfg
from omni.isaac.lab.utils import configclass
from omni.isaac.lab.utils.assets import ISAAC_NUCLEUS_DIR

from . import mdp

##
# Scene definition
##


@configclass
class ObjectTableSceneCfg(InteractiveSceneCfg):
    """Configuration for the lift scene with a robot and a object.
    This is the abstract base implementation, the exact scene is defined in the derived classes
    which need to set the target object, robot and end-effector frames
    """

    # robots: will be populated by agent env cfg
    robot: ArticulationCfg = MISSING
    # end-effector sensor: will be populated by agent env cfg
    ee_frame: FrameTransformerCfg = MISSING
    # target object: will be populated by agent env cfg
    object: RigidObjectCfg | DeformableObjectCfg = MISSING

    # basket (target)
    basket: RigidObjectCfg | DeformableObjectCfg = MISSING

    # Table
    table = AssetBaseCfg(
        prim_path="{ENV_REGEX_NS}/Table",
        init_state=AssetBaseCfg.InitialStateCfg(pos=[1.7, 0, 0], rot=[0.707, 0, 0, 0.707]),
        spawn=UsdFileCfg(usd_path=f"{ISAAC_NUCLEUS_DIR}/Props/Mounts/SeattleLabTable/table_instanceable.usd",
                         scale = (3.0, 3.0, 1.0)),
    )

    # plane
    plane = AssetBaseCfg(
        prim_path="/World/GroundPlane",
        init_state=AssetBaseCfg.InitialStateCfg(pos=[0, 0, -1.05]),
        spawn=GroundPlaneCfg(),
    )

    # lights
    light = AssetBaseCfg(
        prim_path="/World/light",
        spawn=sim_utils.DomeLightCfg(color=(0.75, 0.75, 0.75), intensity=3000.0),
    )


##
# MDP settings
##


@configclass
class CommandsCfg:
    """Command terms for the MDP."""

    object_pose = mdp.UniformPoseCommandCfg(
        asset_name="robot",
        body_name=MISSING,  # will be set by agent env cfg
        resampling_time_range=(5.0, 5.0),
        debug_vis=True,
        ranges=mdp.UniformPoseCommandCfg.Ranges(
            pos_x=(0.4, 0.6), pos_y=(-0.25, 0.25), pos_z=(0.25, 0.5), roll=(0.0, 0.0), pitch=(0.0, 0.0), yaw=(0.0, 0.0)
        ),
    )


@configclass
class ActionsCfg:
    """Action specifications for the MDP."""

    # will be set by agent env cfg
    arm_action: mdp.JointPositionActionCfg | mdp.DifferentialInverseKinematicsActionCfg = MISSING
    gripper_action: mdp.BinaryJointPositionActionCfg = MISSING


@configclass
class ObservationsCfg:
    """Observation specifications for the MDP."""

    @configclass
    class PolicyCfg(ObsGroup):
        """Observations for policy group."""

        joint_pos = ObsTerm(func=mdp.joint_pos_rel)
        joint_vel = ObsTerm(func=mdp.joint_vel_rel)
        object_position = ObsTerm(func=mdp.object_position_in_robot_root_frame)
        target_object_position = ObsTerm(func=mdp.generated_commands, params={"command_name": "object_pose"})

        gripper_closed = ObsTerm(func=mdp.gripper_status)
        delta_ee_goal  = ObsTerm(func=mdp.ee_to_goal)
        basket_root_pos_w = ObsTerm(func=mdp.basket_root_pos_w)      # (N,3)    
        actions = ObsTerm(func=mdp.last_action)

        def __post_init__(self):
            self.enable_corruption = True
            self.concatenate_terms = True

    # observation groups
    policy: PolicyCfg = PolicyCfg()


@configclass
class EventCfg:
    """Configuration for events."""

    set_object_mass = EventTerm(
        func=mdp.randomize_rigid_body_mass,
        mode="startup",
        params={
            "asset_cfg": SceneEntityCfg("basket", body_names=["Cube_006"]),
            "mass_distribution_params": (3.0, 3.0),  # fixed mass explicitly at 1.5 kg
            "operation": "abs",  # correctly set absolute mass
        },
    )

    reset_all = EventTerm(func=mdp.reset_scene_to_default, mode="reset")

    reset_object_position = EventTerm(
        func=mdp.reset_root_state_uniform,
        mode="reset",
        params={
            "pose_range": {"x": (-0.1, 0.1), "y": (-0.25, 0.25), "z": (0.0, 0.0)},
            "velocity_range": {},
            "asset_cfg": SceneEntityCfg("object", body_names="Object"),
        },
    )

    # reset_basket_position = EventTerm(
    #     func=mdp.reset_root_state_uniform,
    #     mode="reset",
    #     params={
    #         "pose_range": {"x": (-0.3, 0.3), "y": (-0.8, 0.5), "z": (0.0, 0.0)} , #{"x": (-0.1, 0.1), "y": (-0.25, 0.25), "z": (0.0, 0.0)}
    #         "velocity_range": {},
    #         "asset_cfg": SceneEntityCfg("basket", body_names="Cube_006"),
    #     },
    # )


@configclass
class RewardsCfg:
    """Reward terms for the MDP."""

<<<<<<< HEAD
    reaching_object = RewTerm(func=mdp.object_ee_distance, params={"std": 0.1}, weight=1.0)
=======
    reaching_object = RewTerm(func=mdp.object_ee_distance, params={"std": 0.1}, weight=2.0)
>>>>>>> 01c08ac0

    lifting_object = RewTerm(func=mdp.object_is_lifted, params={"minimal_height": 0.04}, weight=15.0)

    object_goal_tracking = RewTerm(
        func=mdp.object_goal_distance,
        params={"std": 0.3, "minimal_height": 0.04, "command_name": "object_pose"},
        weight=16.0,
    )

    object_goal_tracking_fine_grained = RewTerm(
        func=mdp.object_goal_distance,
        params={"std": 0.05, "minimal_height": 0.04, "command_name": "object_pose"},
        weight=5.0,
    )


    # # Phase I: explicit lift bonus to bootstrap grasp
    # lift_bonus = RewTerm(
    #     func=mdp.object_is_lifted,
    #     params={"minimal_height": 0.04},
    #     weight=5.0
    # )

    # # Phase II: throw accuracy (dense penalty) + success bonus (sparse)
    # accuracy = RewTerm(
    #     func=mdp.acc_term,
    #     params={"k_acc": 2.0},
    #     weight=1.0
    # )
    # success = RewTerm(
    #     func=mdp.success_bonus,
    #     params={"eps": 0.04},
    #     weight=100.0
    # )

    # # Smoothness regulariser (small penalty on joint velocities)
    # smoothness = RewTerm(
    #     func=mdp.energy_penalty,
    #     params={"alpha": 1e-6},
    #     weight=1.0
    # )

    # action penalty
    action_rate = RewTerm(func=mdp.action_rate_l2, weight=-1e-4)

    joint_vel = RewTerm(
        func=mdp.joint_vel_l2,
        weight=-1e-4,
        params={"asset_cfg": SceneEntityCfg("robot")},
    )



@configclass
class TerminationsCfg:
    """Termination terms for the MDP."""

    time_out = DoneTerm(func=mdp.time_out, time_out=True)

    object_dropping = DoneTerm(
        func=mdp.root_height_below_minimum, params={"minimum_height": -0.05, "asset_cfg": SceneEntityCfg("object")}
    )

#     goal_reached = DoneTerm(
#        func=mdp.object_in_square_basket,
#        params={"half_extents": (0.5, 0.5)}  # adjust to match your basket’s inner dimensions
#    )


@configclass
class CurriculumCfg:
    """Curriculum terms for the MDP."""

    action_rate = CurrTerm(
        func=mdp.modify_reward_weight, params={"term_name": "action_rate", "weight": -1e-1, "num_steps": 10000}
    )

    joint_vel = CurrTerm(
        func=mdp.modify_reward_weight, params={"term_name": "joint_vel", "weight": -1e-1, "num_steps": 10000}
    )


##
# Environment configuration
##


@configclass
class LiftEnvCfg(ManagerBasedRLEnvCfg):
    """Configuration for the lifting environment."""

    # Scene settings
    scene: ObjectTableSceneCfg = ObjectTableSceneCfg(num_envs=4096, env_spacing=8.0)
    # Basic settings
    observations: ObservationsCfg = ObservationsCfg()
    actions: ActionsCfg = ActionsCfg()
    commands: CommandsCfg = CommandsCfg()
    # MDP settings
    rewards: RewardsCfg = RewardsCfg()
    terminations: TerminationsCfg = TerminationsCfg()
    events: EventCfg = EventCfg()
    curriculum: CurriculumCfg = CurriculumCfg()

    def __post_init__(self):
        """Post initialization."""
        # general settings
        self.decimation = 2
        self.episode_length_s = 12.0
        # simulation settings
        self.sim.dt = 0.01  # 100Hz
        self.sim.render_interval = self.decimation

        self.sim.physx.bounce_threshold_velocity = 0.2
        self.sim.physx.bounce_threshold_velocity = 0.01
        self.sim.physx.gpu_found_lost_aggregate_pairs_capacity = 1024 * 1024 * 4
        self.sim.physx.gpu_total_aggregate_pairs_capacity = 16 * 1024
        self.sim.physx.friction_correlation_distance = 0.00625<|MERGE_RESOLUTION|>--- conflicted
+++ resolved
@@ -163,11 +163,7 @@
 class RewardsCfg:
     """Reward terms for the MDP."""
 
-<<<<<<< HEAD
     reaching_object = RewTerm(func=mdp.object_ee_distance, params={"std": 0.1}, weight=1.0)
-=======
-    reaching_object = RewTerm(func=mdp.object_ee_distance, params={"std": 0.1}, weight=2.0)
->>>>>>> 01c08ac0
 
     lifting_object = RewTerm(func=mdp.object_is_lifted, params={"minimal_height": 0.04}, weight=15.0)
 
